--- conflicted
+++ resolved
@@ -77,8 +77,8 @@
 	metricsRegistry               metrics.Registry
 	provider                      provider.Provider
 	configurationListeners        []func(types.Configuration)
-<<<<<<< HEAD
 	entryPoints                   map[string]EntryPoint
+	bufferPool                    httputil.BufferPool
 }
 
 // EntryPoint entryPoint information (configuration + internalRouter)
@@ -87,9 +87,6 @@
 	Configuration    *configuration.EntryPoint
 	OnDemandListener func(string) (*tls.Certificate, error)
 	CertificateStore *traefiktls.CertificateStore
-=======
-	bufferPool                    httputil.BufferPool
->>>>>>> 62ded580
 }
 
 type serverEntryPoints map[string]*serverEntryPoint
